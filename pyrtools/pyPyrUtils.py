--- conflicted
+++ resolved
@@ -1704,160 +1704,3 @@
 
     return (dx,dy)
 
-<<<<<<< HEAD
-def skew2(*args):
-    # Sample skew (third moment divided by variance^3/2) of a matrix.
-    #  MEAN (optional) and VAR (optional) make the computation faster.
-
-    if len(args) == 0:
-        print('Usage: skew2(matrix, mean, variance)')
-        print('mean and variance arguments are optional')
-    else:
-        mtx = numpy.array(args[0])
-
-    if len(args) > 1:
-        mn = args[1]
-    else:
-        mn = mtx.mean()
-
-    if len(args) > 2:
-        v = args[2]
-    else:
-        v = var2(mtx, mn)
-
-    if isinstance(mtx, complex):
-        res = ( ( ((mtx.real - mn.real)**3).mean() / (v.real**(3.0/2.0)) ) +
-                ( (1j * (mtx.imag-mn.image)**3) / (v.imag**(3.0/2.0))))
-    else:
-        res = ((mtx.real - mn.real)**3).mean() / (v.real**(3.0/2.0))
-
-    return res
-=======
-
-def upBlur(*args):
-    # RES = upBlur(IM, LEVELS, FILT)
-    #
-    # Upsample and blur an image.  The blurring is done with filter
-    # kernel specified by FILT (default = 'binom5'), which can be a string
-    # (to be passed to namedFilter), a vector (applied separably as a 1D
-    # convolution kernel in X and Y), or a matrix (applied as a 2D
-    # convolution kernel).  The downsampling is always by 2 in each
-    # direction.
-    #
-    # The procedure is applied recursively LEVELS times (default=1).
-    #
-    # Eero Simoncelli, 4/97. Python port by Rob Young, 10/15.
-
-    #---------------------------------------------------------------
-    # REQUIRED ARGS
-
-    if len(args) == 0:
-        print('Usage: upBlur(image, levels, filter)')
-        print('first argument is required')
-    else:
-        im = numpy.array(args[0])
-
-    #---------------------------------------------------------------
-    # OPTIONAL ARGS
-
-    if len(args) > 1:
-        nlevs = args[1]
-    else:
-        nlevs = 1
-
-    if len(args) > 2:
-        filt = args[2]
-    else:
-        filt = 'binom5'
-
-    #------------------------------------------------------------------
-
-    if isinstance(filt, str):
-        filt = namedFilter(filt)
-
-    if nlevs > 1:
-        im = upBlur(im, nlevs-1, filt)
-
-    if nlevs >= 1:
-        if im.shape[0] == 1 or im.shape[1] == 1:
-            if im.shape[0] == 1:
-                filt = filt.reshape(filt.shape[1], filt.shape[0])
-                start = (1,2)
-            else:
-                start = (2,1)
-            res = upConv(im, filt, 'reflect1', start)
-        elif filt.shape[0] == 1 or filt.shape[1] == 1:
-            if filt.shape[0] == 1:
-                filt = filt.reshape(filt.shape[1], 1)
-            res = upConv(im, filt, 'reflect1', [2,1])
-            res = upConv(res, filt.T, 'reflect1', [1,2])
-        else:
-            res = upConv(im, filt, 'reflect1', [2,2])
-    else:
-        res = im
-
-    return res
-
-def zconv2(*args):
-    # RES = ZCONV2(MTX1, MTX2, CTR)
-    #
-    # Convolution of two matrices, with boundaries handled as if the larger mtx
-    # lies in a sea of zeros. Result will be of size of LARGER vector.
-    #
-    # The origin of the smaller matrix is assumed to be its center.
-    # For even dimensions, the origin is determined by the CTR (optional)
-    # argument:
-    #      CTR   origin
-    #       0     DIM/2      (default)
-    #       1     (DIM/2)+1  (behaves like conv2(mtx1,mtx2,'same'))
-    #
-    # Eero Simoncelli, 2/97.  Python port by Rob Young, 10/15.
-
-    # REQUIRED ARGUMENTS
-    #----------------------------------------------------------------
-
-    if len(args) < 2 or len(args) > 3:
-        print('Usage: zconv2(matrix1, matrix2, center)')
-        print('first two input parameters are required')
-    else:
-        a = numpy.array(args[0])
-        b = numpy.array(args[1])
-
-    # OPTIONAL ARGUMENT
-    #----------------------------------------------------------------
-
-    if len(args) == 3:
-        ctr = args[2]
-    else:
-        ctr = 0
-
-    #----------------------------------------------------------------
-
-    if (a.shape[0] >= b.shape[0]) and (a.shape[1] >= b.shape[1]):
-        large = a
-        small = b
-    elif (a.shape[0] <= b.shape[0]) and (a.shape[1] <= b.shape[1]):
-        large = b
-        small = a
-    else:
-        print('Error: one arg must be larger than the other in both dimensions!')
-        return
-
-    ly = large.shape[0]
-    lx = large.shape[1]
-    sy = small.shape[0]
-    sx = small.shape[1]
-    #print '%d %d %d %d' % (ly, lx, sy, sx)
-
-    ## These values are the index of the small matrix that falls on the
-    ## border pixel of the large matrix when computing the first
-    ## convolution response sample:
-    sy2 = numpy.floor((sy+ctr+1)/2.0)-1
-    sx2 = numpy.floor((sx+ctr+1)/2.0)-1
-
-    clarge = scipy.signal.convolve(large, small, 'full')
-
-    c = clarge[sy2:ly+sy2, sx2:lx+sx2]
-
-    return c
->>>>>>> cdf35a0d
