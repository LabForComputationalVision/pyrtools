import warnings
import numpy as np
import matplotlib.pyplot as plt
from matplotlib import cm
from matplotlib.figure import Figure
from matplotlib import animation
from IPython.display import HTML

# TODO
# subclass matplotlib figure so that save fig uses correct dpi_scale_tran
# ie. an integer multiple of the one used for creation of the figure
# return an error message on plt.tight_layout
# take a look at plt.saveim

# def pyrshow():
# all the display code for pyramids in this file (not redundant in each class)

class PyrFigure(Figure):
    def __init__(self, dpi=96, *args, **kwargs):
        """custom figure class to ensure that plots are created and saved with a constant dpi

        NOTE: generally, you shouldn't use this directly, relyign instead on the make_figure
        function.

        If you do want to use, do the following: fig = plt.figure(FigureClass=PyrFigure) (NOT fig =
        PyrFigure())

        this enables us to make sure there's no aliasing: a single in the (image) array that we're
        plotting will be represented as an integer multiple of pixels in the displayed figure

        The dpi that's chosen is an arbitrary value, the only thing that matters is that we use the
        same one when creating and saving the figure, which is what we ensure here. This also means
        that you will be unable to use plt.tight_layout, since we set the spacing and size of the
        subplots very intentionally.
        """
        kwargs['dpi'] = dpi
        Figure.__init__(self, *args, **kwargs)


    def savefig(self, fname, dpi_multiple=1, **kwargs):
        """Save the current figure.

        Call signature::

          savefig(fname, dpi_multiple=1, facecolor='w', edgecolor='w',
                  orientation='portrait', papertype=None, format=None,
                  transparent=False, bbox_inches=None, pad_inches=0.1,
                  frameon=None)

        The output formats available depend on the backend being used.

        Parameters
        ----------

        fname : str or file-like object
            A string containing a path to a filename, or a Python
            file-like object, or possibly some backend-dependent object
            such as :class:`~matplotlib.backends.backend_pdf.PdfPages`.

            If *format* is *None* and *fname* is a string, the output
            format is deduced from the extension of the filename. If
            the filename has no extension, the value of the rc parameter
            ``savefig.format`` is used.

            If *fname* is not a string, remember to specify *format* to
            ensure that the correct backend is used.

        Other Parameters
        ----------------

        dpi_multiple : [ scalar integer > 0 ]
            How to scale the figure's dots per inch (must be an integer to 
            prevent aliasing). Default is 1, equivalent to using to the value
            of the figure (default matplotlib savefig behavior with dpi='figure')

        facecolor : color spec or None, optional
            the facecolor of the figure; if None, defaults to savefig.facecolor

        edgecolor : color spec or None, optional
            the edgecolor of the figure; if None, defaults to savefig.edgecolor

        orientation : {'landscape', 'portrait'}
            not supported on all backends; currently only on postscript output

        papertype : str
            One of 'letter', 'legal', 'executive', 'ledger', 'a0' through
            'a10', 'b0' through 'b10'. Only supported for postscript
            output.

        format : str
            One of the file extensions supported by the active
            backend.  Most backends support png, pdf, ps, eps and svg.

        transparent : bool
            If *True*, the axes patches will all be transparent; the
            figure patch will also be transparent unless facecolor
            and/or edgecolor are specified via kwargs.
            This is useful, for example, for displaying
            a plot on top of a colored background on a web page.  The
            transparency of these patches will be restored to their
            original values upon exit of this function.

        frameon : bool
            If *True*, the figure patch will be colored, if *False*, the
            figure background will be transparent.  If not provided, the
            rcParam 'savefig.frameon' will be used.

        bbox_inches : str or `~matplotlib.transforms.Bbox`, optional
            Bbox in inches. Only the given portion of the figure is
            saved. If 'tight', try to figure out the tight bbox of
            the figure. If None, use savefig.bbox

        pad_inches : scalar, optional
            Amount of padding around the figure when bbox_inches is
            'tight'. If None, use savefig.pad_inches

        bbox_extra_artists : list of `~matplotlib.artist.Artist`, optional
            A list of extra artists that will be considered when the
            tight bbox is calculated.
        """
        dpi = kwargs.pop('dpi', None)
        if dpi is not None:
            warnings.warn("Ignoring dpi argument: with PyrFigure, we do not use the dpi argument"
                          " for saving, use dpi_multiple instead (this is done to prevent "
                          "aliasing)")
        kwargs['dpi'] = self.dpi * dpi_multiple
        super().savefig(fname, **kwargs)


    def tight_layout(self, renderer=None, pad=1.08, h_pad=None, w_pad=None,
                     rect=None):
        """THIS IS NOT SUPPORTED (we control placement very specifically)
        """
        raise AttributeError("tight_layout is not supported with PyrFigure (we control the "
                             "layout, size, and spacing of these figures quite specifically and "
                             "don't want this kind of automatic changes)")


def make_figure(n_rows, n_cols, axis_size_pix, col_margin_pix=10, row_margin_pix=10, vert_pct=.8):
    """make a nice figure

    vert_pct: float between 0 and 1. if less than 1, we leave a little extra room at the top to
    allow a title. for example, if .8, then we add an extra 20% on top to leave room for a title
    """
    # this is an arbitrary value
    ppi = 96

    # add extra 20% to the y direction for extra info
    # TODO if no title use all space
    fig = plt.figure(FigureClass=PyrFigure,
                     figsize=(((n_cols-1)*col_margin_pix+n_cols*axis_size_pix[1]) / ppi,
                              ((n_rows-1)*row_margin_pix+n_rows*(axis_size_pix[0]/vert_pct)) / ppi),
                     dpi=ppi)
    bbox = fig.get_window_extent().transformed(fig.dpi_scale_trans.inverted())
    fig_width, fig_height = bbox.width*fig.dpi, bbox.height*fig.dpi
    rel_axis_width = axis_size_pix[1] / fig_width
    rel_axis_height = axis_size_pix[0] / fig_height
    rel_col_margin = col_margin_pix / fig_width
    rel_row_margin = row_margin_pix / fig_height
    for i in range(n_rows):
        for j in range(n_cols):
            fig.add_axes([j*(rel_axis_width+rel_col_margin),
                          1.-((i+1)*rel_axis_height/vert_pct+i*rel_row_margin), rel_axis_width,
                          rel_axis_height], frameon=False, xticks=[],yticks=[])
    return fig


def _showIm(img, ax, vrange, zoom, title='', cmap=cm.gray, **kwargs):
    """helper function to display the image on the specified axis

    NOTE: should not be used directly.
    """
    ax.imshow(img, cmap=cmap, vmin=vrange[0], vmax=vrange[1], interpolation='none', **kwargs)

    if title is not None:
        # 12 pt font looks good on axes that 256 pixels high, so we stick with that ratio
        # TODO adapt the precision of displayed range to the order of magnitude of the values: .1E
        ax.set_title(title + '\n range: [{:.1f}, {:.1f}] \n dims: [{}, {}] * {}'.format(
                     vrange[0], vrange[1], img.shape[0], img.shape[1], zoom), ) #{'fontsize': ax.bbox.height*(12./256)}


def reshape_axis(ax, axis_size_pix):
    """reshape axis to the specified size in pixels

    this will reshape an axis so that the given axis is the specified size in pixels, which we use
    to make sure that an axis is the same size as (or an integer multiple of) the array we're
    trying to display. this is to prevent aliasing

    NOTE: this can only shrink a big axis, not make a small one bigger, and will throw an exception
    if you try to do thta.
    """
    if ax.bbox.width < axis_size_pix[1] or ax.bbox.height < axis_size_pix[0]:
        raise Exception("Your axis is too small! Axis size: ({}, {}). Image size: ({}, {})".format(ax.bbox.width, ax.bbox.height, axis_size_pix[1], axis_size_pix[0]))
    bbox = ax.figure.get_window_extent().transformed(ax.figure.dpi_scale_trans.inverted())
    fig_width, fig_height = bbox.width*ax.figure.dpi, bbox.height*ax.figure.dpi
    rel_axis_width = axis_size_pix[1] / fig_width
    rel_axis_height = axis_size_pix[0] / fig_height
    ax.set_position([*ax.get_position().bounds[:2], rel_axis_width, rel_axis_height])
    return ax


def colormap_range(img, vrange):
    # this will clip the colormap

    if vrange == 'auto' or vrange == 'auto1':
        vrange_list = [np.min(img), np.max(img)]
    elif vrange == 'auto2':
        vrange_list = [img.mean() - 2 * img.std(),
                       img.mean() + 2 * img.std()]
    elif vrange == 'auto3':
        p1 = np.percentile(img, 10)
        p2 = np.percentile(img, 90)
        vrange_list = [p1-(p2-p1)/8.0,
                       p2+(p2-p1)/8.0]

    # get independent vrange by calling this function one image at a time
    elif vrange is None or vrange == 'indep1':
        vrange_list = []
        for im in img:
            vrange_list.append(colormap_range(im[None,:,:], vrange='auto1')[0])
    elif vrange == 'indep2':
        vrange_list = []
        for im in img:
            vrange_list.append(colormap_range(im[None,:,:], vrange='auto2')[0])
    elif vrange == 'indep3':
        vrange_list = []
        for im in img:
            vrange_list.append(colormap_range(im[None,:,:], vrange='auto3')[0])

    elif isinstance(vrange, str):
        vrange_list = colormap_range(img, vrange='auto1')
        warnings.warn('Bad vrange argument, using auto1 instead')

    # else: # TODO if explicit values are provided
        # vrange_list = vrange

    # making sure to return as many ranges as there are images
    if isinstance(vrange, str) and vrange[:4] == 'auto':
        vrange_list = [vrange_list] * len(img)
    assert len(img) == len(vrange_list)

    return vrange_list


def find_zooms(images):
    """find the zooms necessary to display a list of images

    this convenience function takes a list of images and finds out if they can all be displayed at
    the same size. for this to be the case, there must be an integer for each image such that the
    image can be multiplied by that integer to be the same size as the biggest image.

    Returns
    -------
    zooms: list of integers showing how much each image needs to be zoomed

    max_shape: tuple of integers, showing the shape of the largest image in the list
    """
    # in this case, the two images were different sizes and so numpy can't combine them
    # correctly
    max_shape = (np.max([i.shape[0] for i in images]), np.max([i.shape[1] for i in images]))
    zooms = []
    for i in images:
        if not ((max_shape[0] % i.shape[0]) == 0 or (max_shape[1] % i.shape[1]) == 0):
            raise Exception("All images must be able to be 'zoomed in' to the largest image."
                            "That is, the largest image must be a scalar multiple of all images.")
        if (max_shape[0] // i.shape[0]) != max_shape[1] // i.shape[1]:
            raise Exception("Both height and width must be multiplied by same amount!")
        zooms.append(max_shape[0] // i.shape[0])
    return zooms, max_shape


def imshow(image, vrange=None, zoom=1, title='', col_wrap=None, ax=None,
            cmap=cm.gray, **kwargs):
    '''show image(s)

    Parameters
    ----------

    img: 2d array (one image to display), 3d array (multiple images to display,
    images are indexed along the first dimension), or list of 2d arrays
        the image(s) to be shown

    vrange: None or string or list of two numbers
        auto
        indep

    zoom: TODO

    title: string , list of strings or None
        if string, will put the same title on every plot.
        if list of strings, must be the same length as img, and will assume that titles go with the corresponding image.
        if None, no title will be printed.

    col_wrap: int or None

    ax: matplotlib axis or None
        if None, make the appropriate figure.
        if not None, we reshape it (which we only do by shrinking the bbox,
        so if the bbox is already too small, this will throw an Exception!)
        so that it's the appropriate number of pixels. first define a large enough figure using either make_figure or plt.figure

    Returns
    -------

    fig : figure

    '''

    image = np.array(image)

    if image.ndim == 1:
        # in this case, the two images were different sizes and so numpy can't combine them
        # correctly
        zooms, max_shape = find_zooms(image)
    elif image.ndim == 2:
        image = image.reshape((1, image.shape[0], image.shape[1]))
        max_shape = image.shape[1:]
        zooms = [1]
    else:
        zooms = [1 for i in image]
        max_shape = image.shape[1:]
    max_shape = np.array(max_shape)
    zooms = zoom * np.array(zooms)
    if not ((zoom * max_shape).astype(int) == zoom * max_shape).all():
        raise Exception("zoom * image.shape must result in integers!")

    # TODO zoom list
    # TODO: verify that provided zooms make all images same size
    # else give error message and correct by default

    if ax is None:
        if col_wrap is None:
            n_cols = image.shape[0]
            n_rows = 1
        else:
            n_cols = col_wrap
            n_rows = int(np.ceil(image.shape[0] / n_cols))
        if title is None:
            vert_pct = 1
        else:
            vert_pct = .8
        fig = make_figure(n_rows, n_cols, zoom * max_shape, vert_pct=vert_pct)
        axes = fig.axes
    else:
        fig = ax.figure
        axes = [reshape_axis(ax,  zoom * max_shape)]

    if not isinstance(title, list):
        title = len(image) * [title]
    else:
        assert len(image) == len(title), "Must have same number of titles and images!"

    vrange_list = colormap_range(img=image, vrange=vrange)
    # print('passed', vrange_list)

    for im, a, r, t, z in zip(image, axes, vrange_list, title, zooms):
        # z in zooms
        _showIm(im, a, r, z, t, cmap, **kwargs)

    return fig


def animshow(movie, framerate=1 / 60, vrange='auto', zoom=1, as_html5=True,
               **kwargs):
    """Turn a 3D movie array into a matplotlib animation or HTML movie.

    Parameters
    ----------
    movie : 3D numpy array or list
        Array with time on the first axis or, equivalently, a list of 2d arrays. these 2d arrays
        don't have to all be the same size, but, if they're not, there must exist an integer such
        that all of them can be zoomed in by an integer up to the biggest image.
    framerate : float
        Temporal resolution of the movie, in frames per second.
    aperture : bool
        If True, show only a central circular aperture.
    zoom : float
        amount we zoom the movie frames (must result in an integer when multiplied by movie.shape[1:])
    as_html : bool
        If True, return an HTML5 video; otherwise return the underying
        matplotlib animation object (e.g. to save to .gif).

    Returns
    -------
    anim : HTML object or FuncAnimation object
        Animation, format depends on `as_html`.

    """

    # TODO: size -> zoom, control ppi (reuse previous showIm functions?)

    vrange_list = colormap_range(movie, vrange=vrange)
    kwargs.setdefault("vmin", vrange_list[0][0])
    kwargs.setdefault("vmax", vrange_list[0][1])

    _, max_shape = find_zooms(movie)
    max_shape = np.array(max_shape)
    if not ((zoom * max_shape).astype(int) == zoom * max_shape).all():
        raise Exception("zoom * movie.shape[1:] must result in integers!")
    # Initialize the figure and an empty array for the frames
    f = make_figure(1, 1, zoom*max_shape, vert_pct=1)
    ax = f.axes[0]

    kwargs.setdefault("cmap", "gray")
    array = ax.imshow(np.zeros(max_shape), **kwargs)

    # Define animation functions
    def init_movie():
        return array,

    def animate_movie(i):
        frame = movie[i].astype(np.float)
        array.set_data(frame)
        return array,

    # Produce the animation
    anim = animation.FuncAnimation(f,
                                   frames=len(movie),
                                   interval=framerate * 1000,
                                   blit=True,
                                   func=animate_movie,
                                   init_func=init_movie)

    plt.close(f)

    if as_html5:
        return HTML(anim.to_html5_video())
    return anim


##### added this to be used for tiled diplay
def visualize_coeffs_tiled(coeffs, figsize):
    '''visulaizes wavelet coefficients in a tiled fashion. Assumes coeffs are from a complete representatoin
    i.e. there are only 3 bands per scale
    @coeffs: a list of tuples of arrays. Example for a wavelet pyramid of height 3:
    [cA_n, (cH3_n, cV3_n, cD3_n), (cH2_n, cV2_n, cD2_n) , (cH1_n, cV1_n, cD1_n)]'''

    levels = len(coeffs) - 1

    image_size = 0
    for i in range(len(coeffs)):
        image_size = coeffs[i][0].shape[0] + image_size

    temp = rescale_image(coeffs[0])
    for i in range(1, levels+1):
        temp1 = np.hstack((temp, rescale_image(coeffs[i][0])))
        temp2 = np.hstack((rescale_image(coeffs[i][1]), rescale_image(coeffs[i][2])))
        temp = np.vstack((temp1, temp2))
    plt.figure(figsize= figsize)

    plt.imshow(temp, 'gray')
    plt.xlim(-.5,image_size-.5)
    plt.ylim(image_size-.5,-.5)
    plt.axis('off')

    # Add lines
    for i in range(levels):
        plt.plot([image_size/(2)**(i+1)-.5, image_size/2**(i+1)-.5], [0-.5, image_size/ 2**(i) -.5], color='y', linestyle='-', linewidth=1)
        plt.plot([0, image_size/ 2**(i)-.5],[image_size/(2)**(i+1)-.5, image_size/2**(i+1)-.5], color='y', linestyle='-', linewidth=1)

<<<<<<< HEAD

=======
#### rescale_image function is from stack overflow 
>>>>>>> 1a317697
def rescale_image(old_image):
    OldRange = (np.max(old_image) - np.min(old_image))
    NewRange = (255 - 0)
    NewValue = (((old_image - np.min(old_image) ) * NewRange) / OldRange)
    return NewValue<|MERGE_RESOLUTION|>--- conflicted
+++ resolved
@@ -458,11 +458,7 @@
         plt.plot([image_size/(2)**(i+1)-.5, image_size/2**(i+1)-.5], [0-.5, image_size/ 2**(i) -.5], color='y', linestyle='-', linewidth=1)
         plt.plot([0, image_size/ 2**(i)-.5],[image_size/(2)**(i+1)-.5, image_size/2**(i+1)-.5], color='y', linestyle='-', linewidth=1)
 
-<<<<<<< HEAD
-
-=======
 #### rescale_image function is from stack overflow 
->>>>>>> 1a317697
 def rescale_image(old_image):
     OldRange = (np.max(old_image) - np.min(old_image))
     NewRange = (255 - 0)
